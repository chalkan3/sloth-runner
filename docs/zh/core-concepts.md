# 核心概念

本文档解释了 `sloth-runner` 的基本概念，帮助您理解如何定义和编排复杂的工作流。

---

## `TaskDefinitions` 表

任何 `sloth-runner` 工作流的入口点都是一个返回名为 `TaskDefinitions` 的全局 Lua 表的 Lua 文件。此表是一个字典，其中每个键都是一个 **任务组** 名称。

```lua
-- my_pipeline.lua
TaskDefinitions = {
  -- 在此处定义任务组
}
```

---

## 任务组

任务组是相关任务的集合。它还可以定义影响其中所有任务的属性。

**组属性:**

*   `description` (string): 组功能的描述。
*   `tasks` (table): 单个任务表的列表。
*   `create_workdir_before_run` (boolean): 如果为 `true`，则在任何任务运行之前为该组创建一个临时工作目录。此目录会传递给每个任务。
*   `clean_workdir_after_run` (function): 一个 Lua 函数，用于决定在组完成后是否应删除临时工作目录。它接收组的最终结果 (`{success = true/false, ...}`)。返回 `true` 将删除目录。

**示例:**
```lua
TaskDefinitions = {
  my_group = {
    description = "一个管理自己临时目录的组。",
    create_workdir_before_run = true,
    clean_workdir_after_run = function(result)
      if not result.success then
        log.warn("组失败。工作目录将保留用于调试。")
      end
      return result.success -- 仅在一切成功时清理
    end,
    tasks = {
      -- 任务在此处定义
    }
  }
}
```

---

## 单个任务

任务是工作的单个单元。它被定义为一个具有多个可用属性以控制其行为的表。

### 基本属性

<<<<<<< HEAD
*   `name` (string): 任务在其组中的唯一名称。
*   `description` (string): 任务功能的简要描述。
*   `command` (string 或 function): 任务的核心操作。
    *   **作为字符串:** 作为 shell 命令执行。
    *   **作为函数:** 执行 Lua 函数。它接收两个参数：`params` (其参数表) 和 `deps` (其依赖项的输出表)。该函数必须返回：
        1.  `boolean`: `true` 表示成功，`false` 表示失败。
        2.  `string`: 描述结果的消息。
        3.  `table` (可选): 其他任务可以依赖的输出表。
=======
## 将数据导出到 CLI

除了任务输出，`sloth-runner` 还提供了一个全局 `export()` 函数，允许您将数据从脚本内部直接传递到命令行输出。

### `export(table)`

*   **`table`**: 一个 Lua 表，其键值对将被导出。

当您使用 `--return` 标志运行任务时，传递给 `export()` 函数的数据将与最终任务的输出合并，并作为单个 JSON 对象打印出来。如果存在重复的键，`export()` 函数的值将优先。

这对于从脚本的任何位置提取重要信息非常有用，而不仅仅是从最后一个任务的返回值中提取。

**示例:**

```lua
command = function(params, deps)
  -- 任务逻辑...
  local some_data = {
    info = "这是重要数据",
    timestamp = os.time()
  }
  
  -- 导出表
  export(some_data)
  
  -- 任务可以继续并返回自己的输出
  return true, "任务完成", { status = "ok" }
end
```

使用 `--return` 运行将产生如下 JSON 输出：
```json
{
  "info": "这是重要数据",
  "timestamp": 1678886400,
  "status": "ok"
}
```

## 内置模块
>>>>>>> 51207bc7

### 依赖与执行流程

*   `depends_on` (string 或 table): 在此任务运行之前必须成功完成的任务名称列表。
*   `next_if_fail` (string 或 table): *仅当* 此任务失败时才运行的任务名称列表。这对于清理或通知任务很有用。
*   `async` (boolean): 如果为 `true`，任务将在后台运行，运行器不会等待它完成再开始执行顺序中的下一个任务。

### 错误处理与稳健性

*   `retries` (number): 如果任务失败，重试的次数。默认为 `0`。
*   `timeout` (string): 一个持续时间 (例如 `"10s"`, `"1m"`), 如果任务仍在运行，则在此时间后终止。

### 条件执行

*   `run_if` (string 或 function): 除非满足此条件，否则将跳过该任务。
    *   **作为字符串:** 一个 shell 命令。退出代码 `0` 表示条件满足。
    *   **作为函数:** 一个返回 `true` 表示任务应运行的 Lua 函数。
*   `abort_if` (string 或 function): 如果满足此条件，整个工作流将被中止。
    *   **作为字符串:** 一个 shell 命令。退出代码 `0` 表示中止。
    *   **作为函数:** 一个返回 `true` 表示中止的 Lua 函数。

### 生命周期钩子

*   `pre_exec` (function): 在主 `command` *之前* 运行的 Lua 函数。
*   `post_exec` (function): 在主 `command` 成功完成 *之后* 运行的 Lua 函数。

### 可重用性

*   `uses` (table): 指定从另一个文件（通过 `import` 加载）的预定义任务作为基础。然后，当前任务定义可以覆盖 `params` 或 `description` 等属性。
*   `params` (table): 可以传递给任务的 `command` 函数的键值对字典。

---

## 全局函数

`sloth-runner` 在 Lua 环境中提供全局函数以帮助编排工作流。

### `import(path)`

加载另一个 Lua 文件并返回其返回的值。这是创建可重用任务模块的主要机制。路径是相对于调用 `import` 的文件的。

**示例 (`reusable_tasks.lua`):**
```lua
-- 导入一个返回任务定义表的模块
local docker_tasks = import("shared/docker.lua")

TaskDefinitions = {
  main = {
    tasks = {
      {
        -- 使用导入模块中的 'build' 任务
        uses = docker_tasks.build,
        params = { image_name = "my-app" }
      }
    }
  }
}
```

### `parallel(tasks)`

并发执行任务列表，并等待所有任务完成。

*   `tasks` (table): 要并行运行的任务表列表。

**示例:**
```lua
command = function()
  log.info("并行启动3个任务...")
  local results, err = parallel({
    { name = "short_task", command = "sleep 1" },
    { name = "medium_task", command = "sleep 2" },
    { name = "long_task", command = "sleep 3" }
  })
  if err then
    return false, "并行执行失败"
  end
  return true, "所有并行任务已完成。"
end
```

### `export(table)`

将数据从脚本的任何位置导出到 CLI。当使用 `--return` 标志时，所有导出的表都会与最终任务的输出合并成一个 JSON 对象。

*   `table`: 要导出的 Lua 表。

**示例:**
```lua
command = function()
  export({ important_value = "来自任务中间的数据" })
  return true, "任务完成", { final_output = "一些结果" }
end
```
使用 `--return` 运行将产生：
```json
{
  "important_value": "来自任务中间的数据",
  "final_output": "一些结果"
}
```<|MERGE_RESOLUTION|>--- conflicted
+++ resolved
@@ -55,7 +55,6 @@
 
 ### 基本属性
 
-<<<<<<< HEAD
 *   `name` (string): 任务在其组中的唯一名称。
 *   `description` (string): 任务功能的简要描述。
 *   `command` (string 或 function): 任务的核心操作。
@@ -64,48 +63,6 @@
         1.  `boolean`: `true` 表示成功，`false` 表示失败。
         2.  `string`: 描述结果的消息。
         3.  `table` (可选): 其他任务可以依赖的输出表。
-=======
-## 将数据导出到 CLI
-
-除了任务输出，`sloth-runner` 还提供了一个全局 `export()` 函数，允许您将数据从脚本内部直接传递到命令行输出。
-
-### `export(table)`
-
-*   **`table`**: 一个 Lua 表，其键值对将被导出。
-
-当您使用 `--return` 标志运行任务时，传递给 `export()` 函数的数据将与最终任务的输出合并，并作为单个 JSON 对象打印出来。如果存在重复的键，`export()` 函数的值将优先。
-
-这对于从脚本的任何位置提取重要信息非常有用，而不仅仅是从最后一个任务的返回值中提取。
-
-**示例:**
-
-```lua
-command = function(params, deps)
-  -- 任务逻辑...
-  local some_data = {
-    info = "这是重要数据",
-    timestamp = os.time()
-  }
-  
-  -- 导出表
-  export(some_data)
-  
-  -- 任务可以继续并返回自己的输出
-  return true, "任务完成", { status = "ok" }
-end
-```
-
-使用 `--return` 运行将产生如下 JSON 输出：
-```json
-{
-  "info": "这是重要数据",
-  "timestamp": 1678886400,
-  "status": "ok"
-}
-```
-
-## 内置模块
->>>>>>> 51207bc7
 
 ### 依赖与执行流程
 
