# Core Concepts

This document explains the fundamental concepts of `sloth-runner`, helping you understand how to define and orchestrate complex workflows.

---

## The `TaskDefinitions` Table

The entry point for any `sloth-runner` workflow is a Lua file that returns a global table named `TaskDefinitions`. This table is a dictionary where each key is a **Task Group** name.

```lua
-- my_pipeline.lua
TaskDefinitions = {
  -- Task Groups are defined here
}
```

---

## Task Groups

A Task Group is a collection of related tasks. It can also define properties that affect all tasks within it.

**Group Properties:**

*   `description` (string): A description of what the group does.
*   `tasks` (table): A list of individual task tables.
*   `create_workdir_before_run` (boolean): If `true`, a temporary working directory is created for the group before any task runs. This directory is passed to each task.
*   `clean_workdir_after_run` (function): A Lua function that decides if the temporary workdir should be deleted after the group finishes. It receives the final result of the group (`{success = true/false, ...}`). Returning `true` deletes the directory.

**Example:**
```lua
TaskDefinitions = {
  my_group = {
    description = "A group that manages its own temporary directory.",
    create_workdir_before_run = true,
    clean_workdir_after_run = function(result)
      if not result.success then
        log.warn("Group failed. Workdir will be kept for debugging.")
      end
      return result.success -- Only clean up if everything succeeded
    end,
    tasks = {
      -- Tasks go here
    }
  }
}
```

---

## Individual Tasks

A task is a single unit of work. It's defined as a table with several available properties to control its behavior.

### Basic Properties

*   `name` (string): The unique name of the task within its group.
*   `description` (string): A brief description of what the task does.
*   `command` (string or function): The core action of the task.
    *   **As a string:** It's executed as a shell command.
    *   **As a function:** The Lua function is executed. It receives two arguments: `params` (a table of its parameters) and `deps` (a table containing the outputs of its dependencies). The function must return:
        1.  `boolean`: `true` for success, `false` for failure.
        2.  `string`: A message describing the result.
        3.  `table` (optional): A table of outputs that other tasks can depend on.

### Dependency and Execution Flow

*   `depends_on` (string or table): A list of task names that must complete successfully before this task can run.
*   `next_if_fail` (string or table): A list of task names to run *only if* this task fails. This is useful for cleanup or notification tasks.
*   `async` (boolean): If `true`, the task runs in the background, and the runner does not wait for it to complete before starting the next task in the execution order.

### Error Handling and Robustness

*   `retries` (number): The number of times to retry a task if it fails. Default is `0`.
*   `timeout` (string): A duration (e.g., `"10s"`, `"1m"`) after which the task will be terminated if it's still running.

### Conditional Execution

*   `run_if` (string or function): The task will be skipped unless this condition is met.
    *   **As a string:** A shell command. An exit code of `0` means the condition is met.
    *   **As a function:** A Lua function that returns `true` if the task should run.
*   `abort_if` (string or function): The entire workflow will be aborted if this condition is met.
    *   **As a string:** A shell command. An exit code of `0` means abort.
    *   **As a function:** A Lua function that returns `true` to abort.

### Lifecycle Hooks

*   `pre_exec` (function): A Lua function that runs *before* the main `command`.
*   `post_exec` (function): A Lua function that runs *after* the main `command` has completed successfully.

### Reusability

*   `uses` (table): Specifies a pre-defined task from another file (loaded via `import`) to use as a base. The current task definition can then override properties like `params` or `description`.
*   `params` (table): A dictionary of key-value pairs that can be passed to the task's `command` function.

---

## Global Functions

`sloth-runner` provides global functions in the Lua environment to help orchestrate workflows.

### `import(path)`

Loads another Lua file and returns the value it returns. This is the primary mechanism for creating reusable task modules. The path is relative to the file calling `import`.

**Example (`reusable_tasks.lua`):**
```lua
-- Import a module that returns a table of task definitions
local docker_tasks = import("shared/docker.lua")

TaskDefinitions = {
  main = {
    tasks = {
      {
        -- Use the 'build' task from the imported module
        uses = docker_tasks.build,
        params = { image_name = "my-app" }
      }
    }
  }
}
```

### `parallel(tasks)`

Executes a list of tasks concurrently and waits for all of them to complete.

<<<<<<< HEAD
*   `tasks` (table): A list of task tables to run in parallel.
=======
## Exporting Data to the CLI

In addition to task outputs, `sloth-runner` provides a global `export()` function that allows you to pass data from within a script directly to the command-line output.

### `export(table)`

*   **`table`**: A Lua table whose key-value pairs will be exported.

When you run a task with the `--return` flag, the data passed to the `export()` function will be merged with the final task's output and printed as a single JSON object. If there are duplicate keys, the value from the `export()` function will take precedence.

This is useful for extracting important information from any point in your script, not just from the return value of the last task.

**Example:**

```lua
command = function(params, deps)
  -- Task logic...
  local some_data = {
    info = "This is important data",
    timestamp = os.time()
  }
  
  -- Export the table
  export(some_data)
  
  -- The task can continue and return its own output
  return true, "Task completed", { status = "ok" }
end
```

Running with `--return` would result in a JSON output like:
```json
{
  "info": "This is important data",
  "timestamp": 1678886400,
  "status": "ok"
}
```

## Built-in Modules
>>>>>>> 51207bc7

**Example:**
```lua
command = function()
  log.info("Starting 3 tasks in parallel...")
  local results, err = parallel({
    { name = "short_task", command = "sleep 1" },
    { name = "medium_task", command = "sleep 2" },
    { name = "long_task", command = "sleep 3" }
  })
  if err then
    return false, "Parallel execution failed"
  end
  return true, "All parallel tasks finished."
end
```

### `export(table)`

Exports data from any point in a script to the CLI. When the `--return` flag is used, all exported tables are merged with the final task's output into a single JSON object.

*   `table`: A Lua table to be exported.

**Example:**
```lua
command = function()
  export({ important_value = "data from the middle of a task" })
  return true, "Task done", { final_output = "some result" }
end
```
Running with `--return` would produce:
```json
{
  "important_value": "data from the middle of a task",
  "final_output": "some result"
}
```<|MERGE_RESOLUTION|>--- conflicted
+++ resolved
@@ -126,50 +126,7 @@
 
 Executes a list of tasks concurrently and waits for all of them to complete.
 
-<<<<<<< HEAD
 *   `tasks` (table): A list of task tables to run in parallel.
-=======
-## Exporting Data to the CLI
-
-In addition to task outputs, `sloth-runner` provides a global `export()` function that allows you to pass data from within a script directly to the command-line output.
-
-### `export(table)`
-
-*   **`table`**: A Lua table whose key-value pairs will be exported.
-
-When you run a task with the `--return` flag, the data passed to the `export()` function will be merged with the final task's output and printed as a single JSON object. If there are duplicate keys, the value from the `export()` function will take precedence.
-
-This is useful for extracting important information from any point in your script, not just from the return value of the last task.
-
-**Example:**
-
-```lua
-command = function(params, deps)
-  -- Task logic...
-  local some_data = {
-    info = "This is important data",
-    timestamp = os.time()
-  }
-  
-  -- Export the table
-  export(some_data)
-  
-  -- The task can continue and return its own output
-  return true, "Task completed", { status = "ok" }
-end
-```
-
-Running with `--return` would result in a JSON output like:
-```json
-{
-  "info": "This is important data",
-  "timestamp": 1678886400,
-  "status": "ok"
-}
-```
-
-## Built-in Modules
->>>>>>> 51207bc7
 
 **Example:**
 ```lua
