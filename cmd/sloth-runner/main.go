--- conflicted
+++ resolved
@@ -36,11 +36,8 @@
 	targetTasksStr string
 	targetGroup    string
 	valuesFilePath string // New: Path to a values.yaml file
-<<<<<<< HEAD
 	dryRun         bool
-=======
 	returnOutput   bool
->>>>>>> 6ebdd928
 )
 
 // loadAndRenderLuaConfig reads, renders, and loads Lua task definitions.
@@ -147,7 +144,7 @@
 	Short: "Executes tasks defined in a Lua template file",
 	Long: `The run command executes tasks defined in a Lua template file.
 
-You can specify the file, environment variables, and target specific tasks or groups.`,
+You can specify the file, environment variables, and target specific tasks or groups.`, 
 	RunE: func(cmd *cobra.Command, args []string) error {
 		taskGroups, err := loadAndRenderLuaConfig(configFilePath, env, shardsStr, isProduction, valuesFilePath)
 		if err != nil {
@@ -207,12 +204,8 @@
 		luainterface.OpenLog(L)
 		luainterface.OpenSalt(L)
 
-<<<<<<< HEAD
 		// Create a new TaskRunner instance
 		tr := taskrunner.NewTaskRunner(L, taskGroups, targetGroup, targetTasks, dryRun)
-=======
-		tr := taskrunner.NewTaskRunner(L, taskGroups, targetGroup, targetTasks)
->>>>>>> 6ebdd928
 
 		if err := tr.Run(); err != nil {
 			return fmt.Errorf("error running tasks: %w", err)
@@ -250,7 +243,7 @@
 var listCmd = &cobra.Command{
 	Use:   "list",
 	Short: "Lists all available task groups and tasks",
-	Long:  `The list command displays all task groups and their respective tasks, along with their descriptions and dependencies.`,
+	Long:  `The list command displays all task groups and their respective tasks, along with their descriptions and dependencies.`, 
 	RunE: func(cmd *cobra.Command, args []string) error {
 		taskGroups, err := loadAndRenderLuaConfig(configFilePath, env, shardsStr, isProduction, valuesFilePath)
 		if err != nil {
@@ -285,7 +278,7 @@
 var validateCmd = &cobra.Command{
 	Use:   "validate",
 	Short: "Validates the syntax and structure of a Lua task file",
-	Long:  `The validate command checks a Lua task file for syntax errors and ensures that the TaskDefinitions table is correctly structured.`,
+	Long:  `The validate command checks a Lua task file for syntax errors and ensures that the TaskDefinitions table is correctly structured.`, 
 	RunE: func(cmd *cobra.Command, args []string) error {
 		_, err := loadAndRenderLuaConfig(configFilePath, env, shardsStr, isProduction, valuesFilePath)
 		if err != nil {
@@ -310,11 +303,8 @@
 	runCmd.Flags().StringVarP(&targetTasksStr, "tasks", "t", "", "Comma-separated list of specific tasks to run (e.g., task1,task2)")
 	runCmd.Flags().StringVarP(&targetGroup, "group", "g", "", "Run tasks only from a specific task group")
 	runCmd.Flags().StringVarP(&valuesFilePath, "values", "v", "", "Path to a YAML file with values to be passed to Lua tasks") // New flag for runCmd
-<<<<<<< HEAD
 	runCmd.Flags().BoolVarP(&dryRun, "dry-run", "d", false, "Simulate the execution of tasks without actually running them")
-=======
 	runCmd.Flags().BoolVar(&returnOutput, "return", false, "Return the output of the target tasks as JSON")
->>>>>>> 6ebdd928
 
 	// Flags for list command (can reuse configFilePath, env, isProduction, shardsStr)
 	listCmd.Flags().StringVarP(&configFilePath, "file", "f", "examples/basic_pipeline.lua", "Path to the Lua task configuration template file")
