--- conflicted
+++ resolved
@@ -1,10 +1,7 @@
 package taskrunner
 
 import (
-<<<<<<< HEAD
 	"context"
-=======
->>>>>>> 6ebdd928
 	"fmt"
 	"log"
 	"os/exec"
@@ -16,7 +13,6 @@
 	"github.com/pterm/pterm"
 	lua "github.com/yuin/gopher-lua"
 )
-<<<<<<< HEAD
 
 // executeShellCondition executes a shell command and returns true if it succeeds (exit code 0).
 func executeShellCondition(command string) (bool, error) {
@@ -35,9 +31,6 @@
 	// Command succeeded.
 	return true, nil
 }
-
-=======
->>>>>>> 6ebdd928
 
 type TaskError struct {
 	TaskName string
@@ -81,10 +74,7 @@
 	TargetTasks []string
 	Results     []TaskResult
 	Outputs     map[string]interface{}
-<<<<<<< HEAD
 	DryRun      bool
-=======
->>>>>>> 6ebdd928
 }
 
 func NewTaskRunner(L *lua.LState, groups map[string]types.TaskGroup, targetGroup string, targetTasks []string, dryRun bool) *TaskRunner {
@@ -94,7 +84,6 @@
 		TargetGroup: targetGroup,
 		TargetTasks: targetTasks,
 		Outputs:     make(map[string]interface{}),
-<<<<<<< HEAD
 		DryRun:      dryRun,
 	}
 }
@@ -213,42 +202,6 @@
 
 	if t.PreExec != nil {
 		success, msg, _, err := luainterface.ExecuteLuaFunction(tr.L, t.PreExec, t.Params, inputFromDependencies, 2, ctx)
-=======
-	}
-}
-
-func (tr *TaskRunner) runTask(t *types.Task, inputFromDependencies *lua.LTable, mu *sync.Mutex, completedTasks map[string]bool, taskOutputs map[string]*lua.LTable, runningTasks map[string]bool) (taskErr error) {
-	startTime := time.Now()
-	t.Output = tr.L.NewTable()
-
-	spinner, _ := pterm.DefaultSpinner.Start(fmt.Sprintf("Executing task: %s", t.Name))
-
-	defer func() {
-		duration := time.Since(startTime)
-		status := "Success"
-		if taskErr != nil {
-			status = "Failed"
-			spinner.Fail(fmt.Sprintf("Task '%s' failed: %v", t.Name, taskErr))
-		} else {
-			spinner.Success(fmt.Sprintf("Task '%s' completed successfully", t.Name))
-		}
-
-		mu.Lock()
-		tr.Results = append(tr.Results, TaskResult{
-			Name:     t.Name,
-			Status:   status,
-			Duration: duration,
-			Error:    taskErr,
-		})
-		taskOutputs[t.Name] = t.Output
-		completedTasks[t.Name] = true
-		delete(runningTasks, t.Name)
-		mu.Unlock()
-	}()
-
-	if t.PreExec != nil {
-		success, msg, _, err := luainterface.ExecuteLuaFunction(tr.L, t.PreExec, t.Params, inputFromDependencies, 2)
->>>>>>> 6ebdd928
 		if err != nil {
 			taskErr = NewTaskError(t.Name, fmt.Errorf("error executing pre_exec hook: %w", err), ErrorTypePreExec)
 		} else if !success {
@@ -258,11 +211,7 @@
 
 	if taskErr == nil {
 		if t.CommandFunc != nil {
-<<<<<<< HEAD
 			success, msg, outputTable, err := luainterface.ExecuteLuaFunction(tr.L, t.CommandFunc, t.Params, inputFromDependencies, 3, ctx)
-=======
-			success, msg, outputTable, err := luainterface.ExecuteLuaFunction(tr.L, t.CommandFunc, t.Params, inputFromDependencies, 3)
->>>>>>> 6ebdd928
 			if err != nil {
 				taskErr = NewTaskError(t.Name, fmt.Errorf("error executing command function: %w", err), ErrorTypeCommand)
 			} else if !success {
@@ -280,11 +229,7 @@
 		if t.Output == nil {
 			postExecSecondArg = tr.L.NewTable()
 		}
-<<<<<<< HEAD
 		success, msg, _, err := luainterface.ExecuteLuaFunction(tr.L, t.PostExec, t.Params, postExecSecondArg, 2, ctx)
-=======
-		success, msg, _, err := luainterface.ExecuteLuaFunction(tr.L, t.PostExec, t.Params, postExecSecondArg, 2)
->>>>>>> 6ebdd928
 		if err != nil {
 			taskErr = NewTaskError(t.Name, fmt.Errorf("error executing post_exec hook: %w", err), ErrorTypePostExec)
 		} else if !success {
@@ -534,5 +479,4 @@
 		result = append(result, task)
 	}
 	return result, nil
-}
-
+}